[package]
name = "cxx"
version = "0.3.6" # remember to update html_root_url
authors = ["David Tolnay <dtolnay@gmail.com>"]
edition = "2018"
links = "cxxbridge03"
license = "MIT OR Apache-2.0"
description = "Safe interop between Rust and C++"
repository = "https://github.com/dtolnay/cxx"
documentation = "https://docs.rs/cxx"
readme = "README.md"
exclude = ["/demo-cxx", "/gen", "/syntax", "/third-party"]
keywords = ["ffi"]
categories = ["development-tools::ffi", "api-bindings"]

[features]
default = ["cxxbridge-flags/default"] # c++11
"c++14" = ["cxxbridge-flags/c++14"]
"c++17" = ["cxxbridge-flags/c++17"]
"c++20" = ["cxxbridge-flags/c++20"]

[dependencies]
cxxbridge-macro = { version = "=0.3.6", path = "macro" }
link-cplusplus = "1.0"

[build-dependencies]
cc = "1.0.49"
cxxbridge-flags = { version = "=0.3.6", path = "flags", default-features = false }

[dev-dependencies]
cxx-build = { version = "=0.3.6", path = "gen/build" }
cxx-test-suite = { version = "0", path = "tests/ffi" }
rustversion = "1.0"
trybuild = { version = "1.0.33", features = ["diff"] }

[workspace]
<<<<<<< HEAD
members = ["demo-rs", "flags", "gen/build", "gen/cmd", "macro", "tests/ffi"]
=======
members = ["demo-rs", "gen/build", "gen/cmd", "gen/lib", "macro", "tests/ffi"]
>>>>>>> e1e12220

[package.metadata.docs.rs]
targets = ["x86_64-unknown-linux-gnu"]<|MERGE_RESOLUTION|>--- conflicted
+++ resolved
@@ -34,11 +34,7 @@
 trybuild = { version = "1.0.33", features = ["diff"] }
 
 [workspace]
-<<<<<<< HEAD
-members = ["demo-rs", "flags", "gen/build", "gen/cmd", "macro", "tests/ffi"]
-=======
-members = ["demo-rs", "gen/build", "gen/cmd", "gen/lib", "macro", "tests/ffi"]
->>>>>>> e1e12220
+members = ["demo-rs", "flags", "gen/build", "gen/cmd", "gen/lib", "macro", "tests/ffi"]
 
 [package.metadata.docs.rs]
 targets = ["x86_64-unknown-linux-gnu"]